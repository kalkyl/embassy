use core::mem::MaybeUninit;

use bit_field::BitField;
use embassy_cortex_m::interrupt::{Interrupt, InterruptExt};
use embassy_sync::blocking_mutex::raw::CriticalSectionRawMutex;
use embassy_sync::channel::Channel;

#[cfg(feature = "ble")]
use self::ble::Ble;
use self::cmd::{AclDataPacket, CmdPacket};
use self::evt::{CsEvt, EvtBox};
#[cfg(feature = "mac-802_15_4")]
use self::mac_802_15_4::Mac802_15_4;
use self::mm::MemoryManager;
use self::shci::{shci_ble_init, ShciBleInitCmdParam};
use self::sys::Sys;
use self::unsafe_linked_list::LinkedListNode;
use crate::interrupt;
use crate::ipcc::{Config, Ipcc};

mod channels;
mod cmd;
mod consts;
mod evt;
mod mm;
mod shci;
mod sys;
mod unsafe_linked_list;

#[cfg(feature = "ble")]
mod ble;
#[cfg(feature = "mac-802_15_4")]
mod mac_802_15_4;

pub type PacketHeader = LinkedListNode;

const TL_PACKET_HEADER_SIZE: usize = core::mem::size_of::<PacketHeader>();
const TL_EVT_HEADER_SIZE: usize = 3;
const TL_CS_EVT_SIZE: usize = core::mem::size_of::<CsEvt>();

const CFG_TL_BLE_EVT_QUEUE_LENGTH: usize = 5;
const CFG_TL_BLE_MOST_EVENT_PAYLOAD_SIZE: usize = 255;
const TL_BLE_EVENT_FRAME_SIZE: usize = TL_EVT_HEADER_SIZE + CFG_TL_BLE_MOST_EVENT_PAYLOAD_SIZE;

const POOL_SIZE: usize = CFG_TL_BLE_EVT_QUEUE_LENGTH * 4 * divc(TL_PACKET_HEADER_SIZE + TL_BLE_EVENT_FRAME_SIZE, 4);

const fn divc(x: usize, y: usize) -> usize {
    (x + y - 1) / y
}

#[repr(C, packed)]
#[derive(Copy, Clone)]
pub struct SafeBootInfoTable {
    version: u32,
}

#[repr(C, packed)]
#[derive(Copy, Clone)]
pub struct FusInfoTable {
    version: u32,
    memory_size: u32,
    fus_info: u32,
}

/// Interrupt handler.
pub struct ReceiveInterruptHandler {}

impl interrupt::Handler<interrupt::IPCC_C1_RX> for ReceiveInterruptHandler {
    unsafe fn on_interrupt() {
        if Ipcc::is_rx_pending(channels::cpu2::IPCC_SYSTEM_EVENT_CHANNEL) {
            sys::Sys::evt_handler();
        } else if Ipcc::is_rx_pending(channels::cpu2::IPCC_BLE_EVENT_CHANNEL) {
            ble::Ble::evt_handler();
        } else {
            todo!()
        }
    }
}

pub struct TransmitInterruptHandler {}

impl interrupt::Handler<interrupt::IPCC_C1_TX> for TransmitInterruptHandler {
    unsafe fn on_interrupt() {
        if Ipcc::is_tx_pending(channels::cpu1::IPCC_SYSTEM_CMD_RSP_CHANNEL) {
            // TODO: handle this case
            let _ = sys::Sys::cmd_evt_handler();
        } else if Ipcc::is_tx_pending(channels::cpu1::IPCC_MM_RELEASE_BUFFER_CHANNEL) {
            mm::MemoryManager::evt_handler();
        } else {
            todo!()
        }
    }
}

/// # Version
/// - 0 -> 3   = Build - 0: Untracked - 15:Released - x: Tracked version
/// - 4 -> 7   = branch - 0: Mass Market - x: ...
/// - 8 -> 15  = Subversion
/// - 16 -> 23 = Version minor
/// - 24 -> 31 = Version major
/// # Memory Size
/// - 0 -> 7   = Flash ( Number of 4k sector)
/// - 8 -> 15  = Reserved ( Shall be set to 0 - may be used as flash extension )
/// - 16 -> 23 = SRAM2b ( Number of 1k sector)
/// - 24 -> 31 = SRAM2a ( Number of 1k sector)
#[repr(C, packed)]
#[derive(Copy, Clone)]
pub struct WirelessFwInfoTable {
    version: u32,
    memory_size: u32,
    info_stack: u32,
    reserved: u32,
}

impl WirelessFwInfoTable {
    pub fn version_major(&self) -> u8 {
        let version = self.version;
        (version.get_bits(24..31) & 0xff) as u8
    }

    pub fn version_minor(&self) -> u8 {
        let version = self.version;
        (version.get_bits(16..23) & 0xff) as u8
    }

    pub fn subversion(&self) -> u8 {
        let version = self.version;
        (version.get_bits(8..15) & 0xff) as u8
    }

    /// size of FLASH, expressed in number of 4K sectors
    pub fn flash_size(&self) -> u8 {
        let memory_size = self.memory_size;
        (memory_size.get_bits(0..7) & 0xff) as u8
    }

    /// size for SRAM2a, expressed in number of 1K sectors
    pub fn sram2a_size(&self) -> u8 {
        let memory_size = self.memory_size;
        (memory_size.get_bits(24..31) & 0xff) as u8
    }

    /// size of SRAM2b, expressed in number of 1K sectors
    pub fn sram2b_size(&self) -> u8 {
        let memory_size = self.memory_size;
        (memory_size.get_bits(16..23) & 0xff) as u8
    }
}

#[repr(C, packed)]
#[derive(Copy, Clone)]
pub struct DeviceInfoTable {
    pub safe_boot_info_table: SafeBootInfoTable,
    pub fus_info_table: FusInfoTable,
    pub wireless_fw_info_table: WirelessFwInfoTable,
}

#[repr(C, packed)]
struct BleTable {
    pcmd_buffer: *mut CmdPacket,
    pcs_buffer: *const u8,
    pevt_queue: *const u8,
    phci_acl_data_buffer: *mut AclDataPacket,
}

#[repr(C, packed)]
struct ThreadTable {
    no_stack_buffer: *const u8,
    cli_cmd_rsp_buffer: *const u8,
    ot_cmd_rsp_buffer: *const u8,
}

#[repr(C, packed)]
struct SysTable {
    pcmd_buffer: *mut CmdPacket,
    sys_queue: *const LinkedListNode,
}

#[allow(dead_code)] // Not used currently but reserved
#[repr(C, packed)]
struct LldTestTable {
    cli_cmd_rsp_buffer: *const u8,
    m0_cmd_buffer: *const u8,
}

#[allow(dead_code)] // Not used currently but reserved
#[repr(C, packed)]
struct BleLldTable {
    cmd_rsp_buffer: *const u8,
    m0_cmd_buffer: *const u8,
}

#[allow(dead_code)] // Not used currently but reserved
#[repr(C, packed)]
struct ZigbeeTable {
    notif_m0_to_m4_buffer: *const u8,
    appli_cmd_m4_to_m0_buffer: *const u8,
    request_m0_to_m4_buffer: *const u8,
}

#[repr(C, packed)]
struct MemManagerTable {
    spare_ble_buffer: *const u8,
    spare_sys_buffer: *const u8,

    ble_pool: *const u8,
    ble_pool_size: u32,

    pevt_free_buffer_queue: *mut LinkedListNode,

    traces_evt_pool: *const u8,
    traces_pool_size: u32,
}

#[repr(C, packed)]
struct TracesTable {
    traces_queue: *const u8,
}

#[repr(C, packed)]
struct Mac802_15_4Table {
    pcmd_rsp_buffer: *mut u8,
    pnotack_buffer: *mut u8,
    evt_queue: *const u8,
}

/// reference table. Contains pointers to all other tables
#[repr(C, packed)]
#[derive(Copy, Clone)]
pub struct RefTable {
    pub device_info_table: *const DeviceInfoTable,
    ble_table: *const BleTable,
    thread_table: *const ThreadTable,
    sys_table: *const SysTable,
    mem_manager_table: *const MemManagerTable,
    traces_table: *const TracesTable,
    mac_802_15_4_table: *const Mac802_15_4Table,
    zigbee_table: *const ZigbeeTable,
    lld_tests_table: *const LldTestTable,
    ble_lld_table: *const BleLldTable,
}

// -------------------- reference table --------------------
#[link_section = "TL_REF_TABLE"]
pub static mut TL_REF_TABLE: MaybeUninit<RefTable> = MaybeUninit::uninit();

#[link_section = "MB_MEM1"]
static mut TL_DEVICE_INFO_TABLE: MaybeUninit<DeviceInfoTable> = MaybeUninit::uninit();

#[link_section = "MB_MEM1"]
static mut TL_BLE_TABLE: MaybeUninit<BleTable> = MaybeUninit::uninit();

#[link_section = "MB_MEM1"]
static mut TL_THREAD_TABLE: MaybeUninit<ThreadTable> = MaybeUninit::uninit();

#[link_section = "MB_MEM1"]
static mut TL_LLD_TESTS_TABLE: MaybeUninit<LldTestTable> = MaybeUninit::uninit();

#[link_section = "MB_MEM1"]
static mut TL_BLE_LLD_TABLE: MaybeUninit<BleLldTable> = MaybeUninit::uninit();

#[link_section = "MB_MEM1"]
static mut TL_SYS_TABLE: MaybeUninit<SysTable> = MaybeUninit::uninit();

#[link_section = "MB_MEM1"]
static mut TL_MEM_MANAGER_TABLE: MaybeUninit<MemManagerTable> = MaybeUninit::uninit();

#[link_section = "MB_MEM1"]
static mut TL_TRACES_TABLE: MaybeUninit<TracesTable> = MaybeUninit::uninit();

#[link_section = "MB_MEM1"]
static mut TL_MAC_802_15_4_TABLE: MaybeUninit<Mac802_15_4Table> = MaybeUninit::uninit();

#[link_section = "MB_MEM1"]
static mut TL_ZIGBEE_TABLE: MaybeUninit<ZigbeeTable> = MaybeUninit::uninit();

// -------------------- tables --------------------
#[link_section = "MB_MEM1"]
static mut FREE_BUFF_QUEUE: MaybeUninit<LinkedListNode> = MaybeUninit::uninit();

#[link_section = "MB_MEM2"]
static mut CS_BUFFER: MaybeUninit<[u8; TL_PACKET_HEADER_SIZE + TL_EVT_HEADER_SIZE + TL_CS_EVT_SIZE]> =
    MaybeUninit::uninit();

#[link_section = "MB_MEM1"]
static mut EVT_QUEUE: MaybeUninit<LinkedListNode> = MaybeUninit::uninit();

#[link_section = "MB_MEM2"]
static mut SYSTEM_EVT_QUEUE: MaybeUninit<LinkedListNode> = MaybeUninit::uninit();

// not in shared RAM
static mut LOCAL_FREE_BUF_QUEUE: MaybeUninit<LinkedListNode> = MaybeUninit::uninit();

// -------------------- app tables --------------------
#[link_section = "MB_MEM2"]
static mut EVT_POOL: MaybeUninit<[u8; POOL_SIZE]> = MaybeUninit::uninit();

#[link_section = "MB_MEM2"]
static mut SYS_CMD_BUF: MaybeUninit<CmdPacket> = MaybeUninit::uninit();

#[link_section = "MB_MEM2"]
static mut SYS_SPARE_EVT_BUF: MaybeUninit<[u8; TL_PACKET_HEADER_SIZE + TL_EVT_HEADER_SIZE + 255]> =
    MaybeUninit::uninit();

#[cfg(feature = "mac-802_15_4")]
#[link_section = "MB_MEM2"]
static mut MAC_802_15_4_CMD_BUFFER: MaybeUninit<CmdPacket> = MaybeUninit::uninit();

#[cfg(feature = "mac-802_15_4")]
#[link_section = "MB_MEM2"]
static mut MAC_802_15_4_NOTIF_RSP_EVT_BUFFER: MaybeUninit<[u8; TL_PACKET_HEADER_SIZE + TL_EVT_HEADER_SIZE + 255]> =
    MaybeUninit::uninit();

#[cfg(feature = "ble")]
#[link_section = "MB_MEM2"]
static mut BLE_SPARE_EVT_BUF: MaybeUninit<[u8; TL_PACKET_HEADER_SIZE + TL_EVT_HEADER_SIZE + 255]> =
    MaybeUninit::uninit();

#[cfg(feature = "ble")]
#[link_section = "MB_MEM1"]
static mut BLE_CMD_BUFFER: MaybeUninit<CmdPacket> = MaybeUninit::uninit();

#[link_section = "MB_MEM2"]
//                                            "magic" numbers from ST ---v---v
static mut HCI_ACL_DATA_BUFFER: MaybeUninit<[u8; TL_PACKET_HEADER_SIZE + 5 + 251]> = MaybeUninit::uninit();

// TODO: get a better size, this is a placeholder
pub(crate) static TL_CHANNEL: Channel<CriticalSectionRawMutex, EvtBox, 5> = Channel::new();

pub struct TlMbox;

pub enum MailboxTarget {
    Sys,
    #[cfg(feature = "ble")]
    Ble,
    #[cfg(feature = "mac-802_15_4")]
    Mac802_15_4,
}

impl TlMbox {
    /// initializes low-level transport between CPU1 and BLE stack on CPU2
    pub fn init(
        _irqs: impl interrupt::Binding<interrupt::IPCC_C1_RX, ReceiveInterruptHandler>
            + interrupt::Binding<interrupt::IPCC_C1_TX, TransmitInterruptHandler>,
        config: Config,
    ) -> TlMbox {
        unsafe {
            TL_REF_TABLE = MaybeUninit::new(RefTable {
                device_info_table: TL_DEVICE_INFO_TABLE.as_ptr(),
                ble_table: TL_BLE_TABLE.as_ptr(),
                thread_table: TL_THREAD_TABLE.as_ptr(),
                sys_table: TL_SYS_TABLE.as_ptr(),
                mem_manager_table: TL_MEM_MANAGER_TABLE.as_ptr(),
                traces_table: TL_TRACES_TABLE.as_ptr(),
                mac_802_15_4_table: TL_MAC_802_15_4_TABLE.as_ptr(),
                zigbee_table: TL_ZIGBEE_TABLE.as_ptr(),
                lld_tests_table: TL_LLD_TESTS_TABLE.as_ptr(),
                ble_lld_table: TL_BLE_LLD_TABLE.as_ptr(),
            });

            TL_SYS_TABLE = MaybeUninit::zeroed();
            TL_DEVICE_INFO_TABLE = MaybeUninit::zeroed();
            TL_BLE_TABLE = MaybeUninit::zeroed();
            TL_THREAD_TABLE = MaybeUninit::zeroed();
            TL_MEM_MANAGER_TABLE = MaybeUninit::zeroed();
            TL_TRACES_TABLE = MaybeUninit::zeroed();
            TL_MAC_802_15_4_TABLE = MaybeUninit::zeroed();
            TL_ZIGBEE_TABLE = MaybeUninit::zeroed();
            TL_LLD_TESTS_TABLE = MaybeUninit::zeroed();
            TL_BLE_LLD_TABLE = MaybeUninit::zeroed();

            EVT_POOL = MaybeUninit::zeroed();
            SYS_SPARE_EVT_BUF = MaybeUninit::zeroed();
            BLE_SPARE_EVT_BUF = MaybeUninit::zeroed();

            CS_BUFFER = MaybeUninit::zeroed();
            BLE_CMD_BUFFER = MaybeUninit::zeroed();
            HCI_ACL_DATA_BUFFER = MaybeUninit::zeroed();
        }

        Ipcc::init(config);

<<<<<<< HEAD
        let _sys = Sys::new();
        let _ble = Ble::new();
        let _mm = MemoryManager::new();
=======
        Sys::init(ipcc);
        MemoryManager::init();

        #[cfg(feature = "ble")]
        Ble::init(ipcc);

        #[cfg(feature = "mac-802_15_4")]
        Mac802_15_4::init(ipcc);
>>>>>>> abbaaeee

        // enable interrupts
        unsafe { crate::interrupt::IPCC_C1_RX::steal() }.unpend();
        unsafe { crate::interrupt::IPCC_C1_TX::steal() }.unpend();

        unsafe { crate::interrupt::IPCC_C1_RX::steal() }.enable();
        unsafe { crate::interrupt::IPCC_C1_TX::steal() }.enable();

        Self
    }

    pub fn wireless_fw_info(&self) -> Option<WirelessFwInfoTable> {
        let info = unsafe { &(*(*TL_REF_TABLE.as_ptr()).device_info_table).wireless_fw_info_table };

        // zero version indicates that CPU2 wasn't active and didn't fill the information table
        if info.version != 0 {
            Some(*info)
        } else {
            None
        }
    }

<<<<<<< HEAD
    pub fn shci_ble_init(&self, param: ShciBleInitCmdParam) {
        shci_ble_init(param);
    }

    pub fn send_ble_cmd(&self, buf: &[u8]) {
        ble::Ble::send_cmd(buf);
    }

    // pub fn send_sys_cmd(&self, buf: &[u8]) {
    //     sys::Sys::send_cmd(buf);
    // }
=======
    #[cfg(feature = "ble")]
    pub fn shci_ble_init(&self, ipcc: &mut Ipcc, param: ShciBleInitCmdParam) {
        shci_ble_init(ipcc, param);
    }

    pub fn send_cmd(&self, ipcc: &mut Ipcc, buf: &[u8], target: MailboxTarget) {
        match target {
            MailboxTarget::Sys => Sys::send_cmd(ipcc, buf),
            #[cfg(feature = "ble")]
            MailboxTarget::Ble => Ble::send_cmd(ipcc, buf),
            #[cfg(feature = "mac-802_15_4")]
            MailboxTarget::Mac802_15_4 => Mac802_15_4::send_cmd(ipcc, buf),
        }
    }

    pub fn send_ack(&self, ipcc: &mut Ipcc, target: MailboxTarget) {
        match target {
            #[cfg(feature = "ble")]
            MailboxTarget::Ble => Ble::send_acl_data(ipcc),
            #[cfg(feature = "mac-802_15_4")]
            MailboxTarget::Mac802_15_4 => Mac802_15_4::send_ack(ipcc),
            MailboxTarget::Sys => { /* does nothing */ }
        }
    }
>>>>>>> abbaaeee

    pub async fn read(&self) -> EvtBox {
        TL_CHANNEL.recv().await
    }
<<<<<<< HEAD
=======

    #[allow(dead_code)]
    fn interrupt_ipcc_rx_handler(ipcc: &mut Ipcc) {
        if ipcc.is_rx_pending(channels::Cpu2Channel::SystemEvent.into()) {
            Sys::evt_handler(ipcc);
        } else if cfg!(feature = "ble") && ipcc.is_rx_pending(channels::Cpu2Channel::BleEvent.into()) {
            Ble::evt_handler(ipcc);
        } else if cfg!(feature = "mac-802_15_4")
            && ipcc.is_rx_pending(channels::Cpu2Channel::Mac802_15_4NotifAck.into())
        {
            Mac802_15_4::notif_evt_handler(ipcc);
        } else {
            todo!()
        }
    }

    #[allow(dead_code)]
    fn interrupt_ipcc_tx_handler(ipcc: &mut Ipcc) {
        if ipcc.is_tx_pending(channels::Cpu1Channel::SystemCmdRsp.into()) {
            // TODO: handle this case
            let _ = Sys::cmd_evt_handler(ipcc);
        } else if ipcc.is_tx_pending(channels::Cpu1Channel::MmReleaseBuffer.into()) {
            MemoryManager::evt_handler(ipcc);
        } else if cfg!(feature = "ble") && ipcc.is_tx_pending(channels::Cpu1Channel::HciAclData.into()) {
            Ble::acl_data_evt_handler(ipcc);
        } else if cfg!(feature = "mac-802_15_4") && ipcc.is_tx_pending(channels::Cpu1Channel::Mac802_15_4cmdRsp.into())
        {
            Mac802_15_4::cmd_evt_handler(ipcc)
        } else {
            todo!()
        }
    }
>>>>>>> abbaaeee
}<|MERGE_RESOLUTION|>--- conflicted
+++ resolved
@@ -380,20 +380,14 @@
 
         Ipcc::init(config);
 
-<<<<<<< HEAD
-        let _sys = Sys::new();
-        let _ble = Ble::new();
-        let _mm = MemoryManager::new();
-=======
-        Sys::init(ipcc);
+        Sys::init();
         MemoryManager::init();
 
         #[cfg(feature = "ble")]
-        Ble::init(ipcc);
+        Ble::init();
 
         #[cfg(feature = "mac-802_15_4")]
-        Mac802_15_4::init(ipcc);
->>>>>>> abbaaeee
+        Mac802_15_4::init();
 
         // enable interrupts
         unsafe { crate::interrupt::IPCC_C1_RX::steal() }.unpend();
@@ -416,81 +410,32 @@
         }
     }
 
-<<<<<<< HEAD
+    #[cfg(feature = "ble")]
     pub fn shci_ble_init(&self, param: ShciBleInitCmdParam) {
         shci_ble_init(param);
     }
 
-    pub fn send_ble_cmd(&self, buf: &[u8]) {
-        ble::Ble::send_cmd(buf);
-    }
-
-    // pub fn send_sys_cmd(&self, buf: &[u8]) {
-    //     sys::Sys::send_cmd(buf);
-    // }
-=======
-    #[cfg(feature = "ble")]
-    pub fn shci_ble_init(&self, ipcc: &mut Ipcc, param: ShciBleInitCmdParam) {
-        shci_ble_init(ipcc, param);
-    }
-
-    pub fn send_cmd(&self, ipcc: &mut Ipcc, buf: &[u8], target: MailboxTarget) {
+    pub fn send_cmd(&self, buf: &[u8], target: MailboxTarget) {
         match target {
-            MailboxTarget::Sys => Sys::send_cmd(ipcc, buf),
+            MailboxTarget::Sys => Sys::send_cmd(buf),
             #[cfg(feature = "ble")]
-            MailboxTarget::Ble => Ble::send_cmd(ipcc, buf),
+            MailboxTarget::Ble => Ble::send_cmd(buf),
             #[cfg(feature = "mac-802_15_4")]
-            MailboxTarget::Mac802_15_4 => Mac802_15_4::send_cmd(ipcc, buf),
-        }
-    }
-
-    pub fn send_ack(&self, ipcc: &mut Ipcc, target: MailboxTarget) {
+            MailboxTarget::Mac802_15_4 => Mac802_15_4::send_cmd(buf),
+        }
+    }
+
+    pub fn send_ack(&self, target: MailboxTarget) {
         match target {
             #[cfg(feature = "ble")]
-            MailboxTarget::Ble => Ble::send_acl_data(ipcc),
+            MailboxTarget::Ble => Ble::send_acl_data(),
             #[cfg(feature = "mac-802_15_4")]
-            MailboxTarget::Mac802_15_4 => Mac802_15_4::send_ack(ipcc),
+            MailboxTarget::Mac802_15_4 => Mac802_15_4::send_ack(),
             MailboxTarget::Sys => { /* does nothing */ }
         }
     }
->>>>>>> abbaaeee
 
     pub async fn read(&self) -> EvtBox {
         TL_CHANNEL.recv().await
     }
-<<<<<<< HEAD
-=======
-
-    #[allow(dead_code)]
-    fn interrupt_ipcc_rx_handler(ipcc: &mut Ipcc) {
-        if ipcc.is_rx_pending(channels::Cpu2Channel::SystemEvent.into()) {
-            Sys::evt_handler(ipcc);
-        } else if cfg!(feature = "ble") && ipcc.is_rx_pending(channels::Cpu2Channel::BleEvent.into()) {
-            Ble::evt_handler(ipcc);
-        } else if cfg!(feature = "mac-802_15_4")
-            && ipcc.is_rx_pending(channels::Cpu2Channel::Mac802_15_4NotifAck.into())
-        {
-            Mac802_15_4::notif_evt_handler(ipcc);
-        } else {
-            todo!()
-        }
-    }
-
-    #[allow(dead_code)]
-    fn interrupt_ipcc_tx_handler(ipcc: &mut Ipcc) {
-        if ipcc.is_tx_pending(channels::Cpu1Channel::SystemCmdRsp.into()) {
-            // TODO: handle this case
-            let _ = Sys::cmd_evt_handler(ipcc);
-        } else if ipcc.is_tx_pending(channels::Cpu1Channel::MmReleaseBuffer.into()) {
-            MemoryManager::evt_handler(ipcc);
-        } else if cfg!(feature = "ble") && ipcc.is_tx_pending(channels::Cpu1Channel::HciAclData.into()) {
-            Ble::acl_data_evt_handler(ipcc);
-        } else if cfg!(feature = "mac-802_15_4") && ipcc.is_tx_pending(channels::Cpu1Channel::Mac802_15_4cmdRsp.into())
-        {
-            Mac802_15_4::cmd_evt_handler(ipcc)
-        } else {
-            todo!()
-        }
-    }
->>>>>>> abbaaeee
 }